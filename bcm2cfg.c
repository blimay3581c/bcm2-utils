/**
 * bcm2-utils - bcm2cfg
 * Copyright (C) 2016 Joseph Lehner <joseph.c.lehner@gmail.com>
 *
 * bcm2-utils is free software: you can redistribute it and/or modify
 * it under the terms of the GNU General Public License as published by
 * the Free Software Foundation, either version 3 of the License, or
 * (at your option) any later version.
 *
 * bcm2-utils is distributed in the hope that it will be useful,
 * but WITHOUT ANY WARRANTY; without even the implied warranty of
 * MERCHANTABILITY or FITNESS FOR A PARTICULAR PURPOSE.  See the
 * GNU General Public License for more details.
 *
 * You should have received a copy of the GNU General Public License
 * along with nmrpflash.  If not, see <http://www.gnu.org/licenses/>.
 *
 */

#include <openssl/md5.h>
#include <openssl/aes.h>
#include <stdbool.h>
#include <getopt.h>
#include <string.h>
#include <stdint.h>
#include <stdlib.h>
#include <stdio.h>

// "TMM_TC7200\0\0\0\0\0\0"
uint8_t md5key[] = {
    0x54, 0x4d, 0x4d, 0x5f,
    0x54, 0x43, 0x37, 0x32,
    0x30, 0x30, 0x00, 0x00,
    0x00, 0x00, 0x00, 0x00
};

static void gen_key(const char *password, unsigned char *key)
{
	unsigned i = 0;
	for (; i < 32; ++i) {
		key[i] = i & 0xff;
	}

	if (password && *password) {
		size_t len = strlen(password);
		if (len > 32) {
			len = 32;
		}
		memcpy(key, password, len);
	}
}

static void print_md5(FILE *fp, unsigned char *md5)
{
	unsigned i = 0;
	for (; i < 16; ++i) {
		fprintf(fp, "%02x", md5[i]);
	}
}

static void md5_calc(unsigned char *buf, long size, unsigned char *md5)
{
	MD5_CTX c;
	MD5_Init(&c);
	MD5_Update(&c, buf, size);
	MD5_Update(&c, md5key, sizeof(md5key));
	MD5_Final(md5, &c);
}

static int read_file(const char *filename, unsigned char **buf, size_t *len)
{
	*buf = NULL;

	FILE *fp = fopen(filename, "r");
	if (!fp) {
		perror(filename);
		return 1;
	}

	int err = 1;

	fseek(fp, 0, SEEK_END);
	*len = ftell(fp);
	if (*len < 0) {
		perror("ftell");
		goto out;
	}

	rewind(fp);

	*buf = malloc(*len);
	if (!buf) {
		perror("malloc");
		goto out;
	}

	if (fread(*buf, *len, 1, fp) != 1) {
		perror("fread");
		goto out;
	}

	err = 0;

out:
	if (err && *buf) {
		free(*buf);
	}

	fclose(fp);
	return err;
}

static bool xfwrite(const void *buf, size_t len, FILE *fp)
{
	if (fwrite(buf, len, 1, fp) != 1) {
		perror("fwrite");
		return false;
	}

	return true;
}
static int do_verify(unsigned char *buf, size_t len, bool verbose)
{
	unsigned char actual[16], expected[16];
	memcpy(actual, buf, 16);

<<<<<<< HEAD
	md5_calc(buf + 16, len - 16, expected);
=======
	memset(buf, 0, 16);
	calc_md5(buf + 16, len - 16, expected);
>>>>>>> 13e0e996

	if (memcmp(actual, expected, 16)) {
		printf("bad checksum: ");
		print_md5(stdout, actual);
		printf(", expected ");
		print_md5(stdout, expected);
		printf("\n");
		return 1;
	} else if (verbose) {
		printf("checksum ok : ");
		print_md5(stdout, actual);
		printf("\n");
	}

	return 0;
}

static int do_crypt(unsigned char *buf, size_t len, const char *outfile, const char *password, bool decrypt)
{

	if (len < 16) {
		fprintf(stderr, "error: file too small\n");
		return 1;
	}

	unsigned char *obuf = NULL, *wbuf = NULL;
	int err = 1;

	if (password) {
		unsigned char key[32];
		gen_key(password, key);

		AES_KEY aes;

		if (decrypt) {
			AES_set_decrypt_key(key, 256, &aes);
		} else {
			AES_set_encrypt_key(key, 256, &aes);
		}

		obuf = malloc(len - 16);
		if (!obuf) {
			perror("malloc");
			return 1;
		}

		unsigned char *oblock = obuf;
		unsigned char *iblock = buf + 16;
		size_t remaining = len - 16;

		while (remaining >= 16) {
			if (decrypt) {
				AES_decrypt(iblock, oblock, &aes);
			} else {
				AES_encrypt(iblock, oblock, &aes);
			}

			remaining -= 16;
			iblock += 16;
			oblock += 16;
		}

		if (remaining) {
			memcpy(oblock, iblock, remaining);
		}

		wbuf = obuf;
	} else {
		wbuf = buf + 16;
	}

<<<<<<< HEAD
	FILE *fp = fopen(outfile, "w");
	if (!fp) {
		perror(outfile);
		goto out;
	}
=======
	calc_md5(buf + 16, len - 16, block);
>>>>>>> 13e0e996

	unsigned char md5[16];
	md5_calc(wbuf, len - 16, md5);

	if (!xfwrite(md5, 16, fp) || !xfwrite(wbuf, len - 16, fp)) {
		goto out;
	}

	if (!password) {
		printf("new checksum: ");
<<<<<<< HEAD
		print_md5(stdout, md5);
=======
		print_md5(stdout, block);
>>>>>>> 13e0e996
		printf("\n");
	}

	err = 0;

out:
	free(obuf);
	fclose(fp);
	return err;
}

static int do_fixmd5(unsigned char *buf, size_t len, const char *outfile)
{
	return do_crypt(buf, len, outfile, NULL, false);
}

static void usage()
{
	fprintf(stderr,
			"usage: bcm2cfg [options]\n"
			"\n"
			"operations:\n"
			"  -v            verify input file\n"
			"  -f            fix checksum\n"
			"  -d            decrypt input file\n"
			"  -e            encrypt input file\n"
			"  -l            list contents\n"
			"\n"
			"options:\n"
			"  -p <password> backup password\n"
			"  -o <output>   output file\n"
			"  -n            ignore bad checksum\n"
#if 0
			"  -P <profile>  device profile\n"
			"\n"
			"profiles:\n"
#endif
			"\n");
	exit(1);
}


int main(int argc, char **argv)
{
	int verify = 0, fixmd5 = 0, decrypt = 0, encrypt = 0, list = 0;
	int noverify = 0;
	const char *outfile = NULL;
	const char *infile = NULL;
	const char *password = NULL;
	const char *profile = NULL;

	int c;
	opterr = 0;

	while ((c = getopt(argc, argv, "vfdelp:o:n")) != -1) {
		switch (c) {
			case 'v':
				verify = 1;
				break;
			case 'f':
				fixmd5 = 1;
				break;
			case 'd':
				decrypt = 1;
				break;
			case 'e':
				encrypt = 1;
				break;
			case 'l':
				list = 1;
				break;
			case 'n':
				noverify = 1;
				break;
			case 'p':
				password = optarg;
				break;
			case 'o':
				outfile = optarg;
				break;
			default:
				usage();
		}
	}

	if ((verify + fixmd5 + decrypt + encrypt + list) != 1) {
		usage();
		return 1;
	}

	if (list) {
		fprintf(stderr, "error: not implemented\n");
		return 1;
	}

	if (optind == argc) {
		fprintf(stderr, "error: no input file specified\n");
		return 1;
	}

	infile = argv[optind];

	if (verify && noverify) {
		fprintf(stderr, "error: do not use -n with -v\n");
		return 1;
	}

	if (!password && (encrypt || decrypt)) {
		fprintf(stderr, "error: no password specified\n");
		return 1;
	}

	if (!outfile && (encrypt || decrypt)) {
		fprintf(stderr, "error: no output file specified\n");
		return 1;
	}

	unsigned char *buf = NULL;
	size_t len = 0;

	if (read_file(infile, &buf, &len) != 0) {
		return 1;
	}

	int ret = 0;

	if (verify || !noverify) {
		 ret = do_verify(buf, len, !noverify);
	}

	if (!ret) {
		if (encrypt || decrypt) {
			ret = do_crypt(buf, len, outfile, password, decrypt);
		}
	} else if (fixmd5) {
		ret = do_fixmd5(buf, len, outfile ? outfile : infile);
	}

	free(buf);
	return ret;
}
<|MERGE_RESOLUTION|>--- conflicted
+++ resolved
@@ -124,12 +124,7 @@
 	unsigned char actual[16], expected[16];
 	memcpy(actual, buf, 16);
 
-<<<<<<< HEAD
 	md5_calc(buf + 16, len - 16, expected);
-=======
-	memset(buf, 0, 16);
-	calc_md5(buf + 16, len - 16, expected);
->>>>>>> 13e0e996
 
 	if (memcmp(actual, expected, 16)) {
 		printf("bad checksum: ");
@@ -201,15 +196,11 @@
 		wbuf = buf + 16;
 	}
 
-<<<<<<< HEAD
 	FILE *fp = fopen(outfile, "w");
 	if (!fp) {
 		perror(outfile);
 		goto out;
 	}
-=======
-	calc_md5(buf + 16, len - 16, block);
->>>>>>> 13e0e996
 
 	unsigned char md5[16];
 	md5_calc(wbuf, len - 16, md5);
@@ -220,11 +211,7 @@
 
 	if (!password) {
 		printf("new checksum: ");
-<<<<<<< HEAD
 		print_md5(stdout, md5);
-=======
-		print_md5(stdout, block);
->>>>>>> 13e0e996
 		printf("\n");
 	}
 
@@ -241,7 +228,7 @@
 	return do_crypt(buf, len, outfile, NULL, false);
 }
 
-static void usage()
+static void usage(int exitstatus)
 {
 	fprintf(stderr,
 			"usage: bcm2cfg [options]\n"
@@ -254,6 +241,7 @@
 			"  -l            list contents\n"
 			"\n"
 			"options:\n"
+			"  -h            show help\n"
 			"  -p <password> backup password\n"
 			"  -o <output>   output file\n"
 			"  -n            ignore bad checksum\n"
@@ -263,7 +251,7 @@
 			"profiles:\n"
 #endif
 			"\n");
-	exit(1);
+	exit(exitstatus);
 }
 
 
@@ -305,14 +293,16 @@
 			case 'o':
 				outfile = optarg;
 				break;
+			case 'h':
+				usage(0);
+				break;
 			default:
-				usage();
+				usage(1);
 		}
 	}
 
 	if ((verify + fixmd5 + decrypt + encrypt + list) != 1) {
-		usage();
-		return 1;
+		usage(1);
 	}
 
 	if (list) {
